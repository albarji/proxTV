--- conflicted
+++ resolved
@@ -336,17 +336,10 @@
 
         * ``'dr'`` - Douglas Rachford splitting.
         * ``'pd'`` - Proximal Dykstra splitting.
-<<<<<<< HEAD
         * ``'yang'`` - Yang's algorithm.
         * ``'condat'`` - Condat's gradient.
         * ``'chambolle-pock'`` - Chambolle-Pock's gradient.
         * ``'kolmogorov'`` - Kolmogorov's splitting.
-=======
-        * ``'yang'`` - Yang's splitting (ADMM).
-        * ``'condat'`` - Condat's splitting.
-        * ``'chambolle-pock'`` - Chambolle-Pock's splitting.
-        * ``'chambolle-pock-acc'`` - (accelerated) Chambolle-Pock's splitting.
->>>>>>> b385b05a
 
     n_threads : int
         Number of threads, used only for Proximal Dykstra
@@ -359,11 +352,7 @@
     """
     assert w >= 0
     assert method in ('dr', 'pd', 'yang', 'condat', 'chambolle-pock', 
-<<<<<<< HEAD
                       'kolmogorov')
-=======
-                      'chambolle-pock-acc')
->>>>>>> b385b05a
     x = np.asfortranarray(x, dtype='float64')
     w = force_float_scalar(w)
     y = np.asfortranarray(np.zeros(x.shape))
